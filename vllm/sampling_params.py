# SPDX-License-Identifier: Apache-2.0
"""Sampling parameters for text generation."""
import copy
from dataclasses import dataclass
from enum import Enum, IntEnum
from functools import cached_property
from typing import Annotated, Any, Optional, Union

import msgspec
from pydantic import BaseModel

from vllm.distributed.kv_transfer.kv_transfer_params import KVTransferParams
from vllm.logger import init_logger
from vllm.logits_process import LogitsProcessor

logger = init_logger(__name__)

_SAMPLING_EPS = 1e-5
_MAX_TEMP = 1e-2


class SamplingType(IntEnum):
    GREEDY = 0
    RANDOM = 1
    RANDOM_SEED = 2


# maybe make msgspec?
@dataclass
class GuidedDecodingParams:
    """One of these fields will be used to build a logit processor."""
    json: Optional[Union[str, dict]] = None
    regex: Optional[str] = None
    choice: Optional[list[str]] = None
    grammar: Optional[str] = None
    json_object: Optional[bool] = None
    """These are other options that can be set"""
    backend: Optional[str] = None
    whitespace_pattern: Optional[str] = None

    @staticmethod
    def from_optional(
        json: Optional[Union[dict, BaseModel, str]] = None,
        regex: Optional[str] = None,
        choice: Optional[list[str]] = None,
        grammar: Optional[str] = None,
        json_object: Optional[bool] = None,
        backend: Optional[str] = None,
        whitespace_pattern: Optional[str] = None,
    ) -> Optional["GuidedDecodingParams"]:
        if all(arg is None
               for arg in (json, regex, choice, grammar, json_object)):
            return None
        # Extract json schemas from pydantic models
        if isinstance(json, (BaseModel, type(BaseModel))):
            json = json.model_json_schema()
        return GuidedDecodingParams(
            json=json,
            regex=regex,
            choice=choice,
            grammar=grammar,
            json_object=json_object,
            backend=backend,
            whitespace_pattern=whitespace_pattern,
        )

    @property
    def backend_name(self) -> str:
        """Return the backend name without any options.
        
        For example if the backend is "xgrammar:no-fallback", returns "xgrammar"
        """
        return (self.backend or "").split(":")[0]

    def backend_options(self) -> list[str]:
        """Return the backend options as a list of strings."""
        if not self.backend or ":" not in self.backend:
            return []
        return self.backend.split(":")[1].split(",")

    def no_fallback(self) -> bool:
        """Returns True if the "no-fallback" option is supplied for the guided
        decoding backend"""
        return "no-fallback" in self.backend_options()

    def __post_init__(self):
        """Validate that some fields are mutually exclusive."""
        guide_count = sum([
            self.json is not None, self.regex is not None, self.choice
            is not None, self.grammar is not None, self.json_object is not None
        ])
        if guide_count > 1:
            raise ValueError(
                "You can only use one kind of guided decoding but multiple are "
                f"specified: {self.__dict__}")


class RequestOutputKind(Enum):
    # Return entire output so far in every RequestOutput
    CUMULATIVE = 0
    # Return only deltas in each RequestOutput
    DELTA = 1
    # Do not return intermediate RequestOuputs
    FINAL_ONLY = 2


class SamplingParams(
        msgspec.Struct,
        omit_defaults=True,  # type: ignore[call-arg]
        # required for @cached_property.
        dict=True):  # type: ignore[call-arg]
    """Sampling parameters for text generation.

    Overall, we follow the sampling parameters from the OpenAI text completion
    API (https://platform.openai.com/docs/api-reference/completions/create).
    In addition, we support beam search, which is not supported by OpenAI.

    Args:
        n: Number of output sequences to return for the given prompt.
        best_of: Number of output sequences that are generated from the prompt.
            From these `best_of` sequences, the top `n` sequences are returned.
            `best_of` must be greater than or equal to `n`. By default,
            `best_of` is set to `n`.
        presence_penalty: Float that penalizes new tokens based on whether they
            appear in the generated text so far. Values > 0 encourage the model
            to use new tokens, while values < 0 encourage the model to repeat
            tokens.
        frequency_penalty: Float that penalizes new tokens based on their
            frequency in the generated text so far. Values > 0 encourage the
            model to use new tokens, while values < 0 encourage the model to
            repeat tokens.
        repetition_penalty: Float that penalizes new tokens based on whether
            they appear in the prompt and the generated text so far. Values > 1
            encourage the model to use new tokens, while values < 1 encourage
            the model to repeat tokens.
        temperature: Float that controls the randomness of the sampling. Lower
            values make the model more deterministic, while higher values make
            the model more random. Zero means greedy sampling.
        top_p: Float that controls the cumulative probability of the top tokens
            to consider. Must be in (0, 1]. Set to 1 to consider all tokens.
        top_k: Integer that controls the number of top tokens to consider. Set
            to -1 to consider all tokens.
        min_p: Float that represents the minimum probability for a token to be
            considered, relative to the probability of the most likely token.
            Must be in [0, 1]. Set to 0 to disable this.
        seed: Random seed to use for the generation.
        stop: list of strings that stop the generation when they are generated.
            The returned output will not contain the stop strings.
        stop_token_ids: list of tokens that stop the generation when they are
            generated. The returned output will contain the stop tokens unless
            the stop tokens are special tokens.
        bad_words: list of words that are not allowed to be generated.
            More precisely, only the last token of a corresponding
            token sequence is not allowed when the next generated token
            can complete the sequence.
        include_stop_str_in_output: Whether to include the stop strings in
            output text. Defaults to False.
        ignore_eos: Whether to ignore the EOS token and continue generating
            tokens after the EOS token is generated.
        max_tokens: Maximum number of tokens to generate per output sequence.
        min_tokens: Minimum number of tokens to generate per output sequence
            before EOS or stop_token_ids can be generated
        logprobs: Number of log probabilities to return per output token.
            When set to None, no probability is returned. If set to a non-None
            value, the result includes the log probabilities of the specified
            number of most likely tokens, as well as the chosen tokens.
            Note that the implementation follows the OpenAI API: The API will
            always return the log probability of the sampled token, so there
            may be up to `logprobs+1` elements in the response.
        prompt_logprobs: Number of log probabilities to return per prompt token.
        detokenize: Whether to detokenize the output. Defaults to True.
        skip_special_tokens: Whether to skip special tokens in the output.
        spaces_between_special_tokens: Whether to add spaces between special
            tokens in the output.  Defaults to True.
        logits_processors: list of functions that modify logits based on
            previously generated tokens, and optionally prompt tokens as
            a first argument.
        truncate_prompt_tokens: If set to an integer k, will use only the last k
            tokens from the prompt (i.e., left truncation). Defaults to None
            (i.e., no truncation).
        guided_decoding: If provided, the engine will construct a guided
            decoding logits processor from these parameters. Defaults to None.
        logit_bias: If provided, the engine will construct a logits processor
            that applies these logit biases. Defaults to None.
        allowed_token_ids: If provided, the engine will construct a logits
            processor which only retains scores for the given token ids.
            Defaults to None.
        kv_transfer_params: The KVCache transfer parameters to use for
            disaggregated prefilling and KVCache sharing.
    """

    n: int = 1
    best_of: Optional[int] = None
    _real_n: Optional[int] = None
    presence_penalty: float = 0.0
    frequency_penalty: float = 0.0
    repetition_penalty: float = 1.0
    temperature: float = 1.0
    top_p: float = 1.0
    top_k: int = -1
    min_p: float = 0.0
    seed: Optional[int] = None
    stop: Optional[Union[str, list[str]]] = None
    stop_token_ids: Optional[list[int]] = None
    bad_words: Optional[list[str]] = None
    ignore_eos: bool = False
    max_tokens: Optional[int] = 16
    min_tokens: int = 0
    logprobs: Optional[int] = None
    prompt_logprobs: Optional[int] = None
    # NOTE: This parameter is only exposed at the engine level for now.
    # It is not exposed in the OpenAI API server, as the OpenAI API does
    # not support returning only a list of token IDs.
    detokenize: bool = True
    skip_special_tokens: bool = True
    spaces_between_special_tokens: bool = True
    # Optional[list[LogitsProcessor]] type. We use Any here because
    # Optional[list[LogitsProcessor]] type is not supported by msgspec.
    logits_processors: Optional[Any] = None
    include_stop_str_in_output: bool = False
    truncate_prompt_tokens: Optional[Annotated[int, msgspec.Meta(ge=1)]] = None
    output_kind: RequestOutputKind = RequestOutputKind.CUMULATIVE

    # The below fields are not supposed to be used as an input.
    # They are set in post_init.
    output_text_buffer_length: int = 0
    _all_stop_token_ids: set[int] = msgspec.field(default_factory=set)

    # Fields used to construct logits processors
    guided_decoding: Optional[GuidedDecodingParams] = None
    logit_bias: Optional[dict[int, float]] = None
    allowed_token_ids: Optional[list[int]] = None

    # Fields used to conduct KVCache transfer for disaggregated prefilling
    kv_transfer_params: Optional[KVTransferParams] = None

    @staticmethod
    def from_optional(
        n: Optional[int] = 1,
        best_of: Optional[int] = None,
        presence_penalty: Optional[float] = 0.0,
        frequency_penalty: Optional[float] = 0.0,
        repetition_penalty: Optional[float] = 1.0,
        temperature: Optional[float] = 1.0,
        top_p: Optional[float] = 1.0,
        top_k: int = -1,
        min_p: float = 0.0,
        seed: Optional[int] = None,
        stop: Optional[Union[str, list[str]]] = None,
        stop_token_ids: Optional[list[int]] = None,
        bad_words: Optional[list[str]] = None,
        include_stop_str_in_output: bool = False,
        ignore_eos: bool = False,
        max_tokens: Optional[int] = 16,
        min_tokens: int = 0,
        logprobs: Optional[int] = None,
        prompt_logprobs: Optional[int] = None,
        detokenize: bool = True,
        skip_special_tokens: bool = True,
        spaces_between_special_tokens: bool = True,
        logits_processors: Optional[list[LogitsProcessor]] = None,
        truncate_prompt_tokens: Optional[Annotated[int,
                                                   msgspec.Meta(ge=1)]] = None,
        output_kind: RequestOutputKind = RequestOutputKind.CUMULATIVE,
        guided_decoding: Optional[GuidedDecodingParams] = None,
<<<<<<< HEAD
        logit_bias: Optional[Union[Dict[int, float], Dict[str, float]]] = None,
        allowed_token_ids: Optional[List[int]] = None,
        kv_transfer_params: Optional[KVTransferParams] = None,
=======
        logit_bias: Optional[Union[dict[int, float], dict[str, float]]] = None,
        allowed_token_ids: Optional[list[int]] = None,
>>>>>>> 09e56f92
    ) -> "SamplingParams":
        if logit_bias is not None:
            # Convert token_id to integer
            # Clamp the bias between -100 and 100 per OpenAI API spec
            logit_bias = {
                int(token): min(100.0, max(-100.0, bias))
                for token, bias in logit_bias.items()
            }

        return SamplingParams(
            n=1 if n is None else n,
            best_of=best_of,
            presence_penalty=0.0
            if presence_penalty is None else presence_penalty,
            frequency_penalty=0.0
            if frequency_penalty is None else frequency_penalty,
            repetition_penalty=1.0
            if repetition_penalty is None else repetition_penalty,
            temperature=1.0 if temperature is None else temperature,
            top_p=1.0 if top_p is None else top_p,
            top_k=top_k,
            min_p=min_p,
            seed=seed,
            stop=stop,
            stop_token_ids=stop_token_ids,
            bad_words=bad_words,
            include_stop_str_in_output=include_stop_str_in_output,
            ignore_eos=ignore_eos,
            max_tokens=max_tokens,
            min_tokens=min_tokens,
            logprobs=logprobs,
            prompt_logprobs=prompt_logprobs,
            detokenize=detokenize,
            skip_special_tokens=skip_special_tokens,
            spaces_between_special_tokens=spaces_between_special_tokens,
            logits_processors=logits_processors,
            truncate_prompt_tokens=truncate_prompt_tokens,
            output_kind=output_kind,
            guided_decoding=guided_decoding,
            logit_bias=logit_bias,
            allowed_token_ids=allowed_token_ids,
            kv_transfer_params=kv_transfer_params,
        )

    def __post_init__(self) -> None:
        # how we deal with `best_of``:
        # if `best_of`` is not set, we default to `n`;
        # if `best_of`` is set, we set `n`` to `best_of`,
        # and set `_real_n`` to the original `n`.
        # when we return the result, we will check
        # if we need to return `n` or `_real_n` results
        if self.best_of:
            if self.best_of < self.n:
                raise ValueError(
                    f"best_of must be greater than or equal to n, "
                    f"got n={self.n} and best_of={self.best_of}.")
            if not self._real_n:
                self._real_n = self.n
                self.n = self.best_of

        if 0 < self.temperature < _MAX_TEMP:
            logger.warning(
                "temperature %s is less than %s, which may cause numerical "
                "errors nan or inf in tensors. We have maxed it out to %s.",
                self.temperature, _MAX_TEMP, _MAX_TEMP)
            self.temperature = max(self.temperature, _MAX_TEMP)

        if self.seed == -1:
            self.seed = None
        else:
            self.seed = self.seed

        if self.stop is None:
            self.stop = []
        elif isinstance(self.stop, str):
            self.stop = [self.stop]
        else:
            self.stop = list(self.stop)

        if self.stop_token_ids is None:
            self.stop_token_ids = []
        else:
            self.stop_token_ids = list(self.stop_token_ids)

        if self.bad_words is None:
            self.bad_words = []
        else:
            self.bad_words = list(self.bad_words)

        self.logprobs = 1 if self.logprobs is True else self.logprobs
        self.prompt_logprobs = (1 if self.prompt_logprobs is True else
                                self.prompt_logprobs)

        # Number of characters to hold back for stop string evaluation
        # until sequence is finished.
        if self.stop and not self.include_stop_str_in_output:
            self.output_text_buffer_length = max(len(s) for s in self.stop) - 1

        self._verify_args()

        if self.temperature < _SAMPLING_EPS:
            # Zero temperature means greedy sampling.
            self.top_p = 1.0
            self.top_k = -1
            self.min_p = 0.0
            self._verify_greedy_sampling()
        # eos_token_id is added to this by the engine
        self._all_stop_token_ids = set(self.stop_token_ids)

    def _verify_args(self) -> None:
        if not isinstance(self.n, int):
            raise ValueError(f"n must be an int, but is of "
                             f"type {type(self.n)}")
        if self.n < 1:
            raise ValueError(f"n must be at least 1, got {self.n}.")
        if not -2.0 <= self.presence_penalty <= 2.0:
            raise ValueError("presence_penalty must be in [-2, 2], got "
                             f"{self.presence_penalty}.")
        if not -2.0 <= self.frequency_penalty <= 2.0:
            raise ValueError("frequency_penalty must be in [-2, 2], got "
                             f"{self.frequency_penalty}.")
        if not 0.0 < self.repetition_penalty <= 2.0:
            raise ValueError("repetition_penalty must be in (0, 2], got "
                             f"{self.repetition_penalty}.")
        if self.temperature < 0.0:
            raise ValueError(
                f"temperature must be non-negative, got {self.temperature}.")
        if not 0.0 < self.top_p <= 1.0:
            raise ValueError(f"top_p must be in (0, 1], got {self.top_p}.")
        if self.top_k < -1 or self.top_k == 0:
            raise ValueError(f"top_k must be -1 (disable), or at least 1, "
                             f"got {self.top_k}.")
        if not isinstance(self.top_k, int):
            raise TypeError(
                f"top_k must be an integer, got {type(self.top_k).__name__}")
        if not 0.0 <= self.min_p <= 1.0:
            raise ValueError("min_p must be in [0, 1], got "
                             f"{self.min_p}.")
        if self.max_tokens is not None and self.max_tokens < 1:
            raise ValueError(
                f"max_tokens must be at least 1, got {self.max_tokens}.")
        if self.min_tokens < 0:
            raise ValueError(f"min_tokens must be greater than or equal to 0, "
                             f"got {self.min_tokens}.")
        if self.max_tokens is not None and self.min_tokens > self.max_tokens:
            raise ValueError(
                f"min_tokens must be less than or equal to "
                f"max_tokens={self.max_tokens}, got {self.min_tokens}.")
        if self.logprobs is not None and self.logprobs < 0:
            raise ValueError(
                f"logprobs must be non-negative, got {self.logprobs}.")
        if self.prompt_logprobs is not None and self.prompt_logprobs < 0:
            raise ValueError(f"prompt_logprobs must be non-negative, got "
                             f"{self.prompt_logprobs}.")
        if (self.truncate_prompt_tokens is not None
                and self.truncate_prompt_tokens < 1):
            raise ValueError(f"truncate_prompt_tokens must be >= 1, "
                             f"got {self.truncate_prompt_tokens}")
        assert isinstance(self.stop, list)
        if any(not stop_str for stop_str in self.stop):
            raise ValueError("stop cannot contain an empty string.")
        if self.stop and not self.detokenize:
            raise ValueError(
                "stop strings are only supported when detokenize is True. "
                "Set detokenize=True to use stop.")
        if self.best_of != self._real_n and self.output_kind == (
                RequestOutputKind.DELTA):
            raise ValueError("best_of must equal n to use output_kind=DELTA")

    def _verify_greedy_sampling(self) -> None:
        if self.n > 1:
            raise ValueError("n must be 1 when using greedy sampling, "
                             f"got {self.n}.")

    def update_from_generation_config(
            self,
            generation_config: dict[str, Any],
            model_eos_token_id: Optional[int] = None) -> None:
        """Update if there are non-default values from generation_config"""

        if model_eos_token_id is not None:
            # Add the eos token id into the sampling_params to support
            # min_tokens processing.
            self._all_stop_token_ids.add(model_eos_token_id)

        # Update eos_token_id for generation
        if (eos_ids := generation_config.get("eos_token_id")) is not None:
            # it can be either int or list of int
            eos_ids = {eos_ids} if isinstance(eos_ids, int) else set(eos_ids)
            if model_eos_token_id is not None:
                # We don't need to include the primary eos_token_id in
                # stop_token_ids since it's handled separately for stopping
                # purposes.
                eos_ids.discard(model_eos_token_id)
            if eos_ids:
                self._all_stop_token_ids.update(eos_ids)
                if not self.ignore_eos:
                    eos_ids.update(self.stop_token_ids)
                    self.stop_token_ids = list(eos_ids)

    @cached_property
    def sampling_type(self) -> SamplingType:
        if self.temperature < _SAMPLING_EPS:
            return SamplingType.GREEDY
        if self.seed is not None:
            return SamplingType.RANDOM_SEED
        return SamplingType.RANDOM

    @property
    def all_stop_token_ids(self) -> set[int]:
        return self._all_stop_token_ids

    def clone(self) -> "SamplingParams":
        """Deep copy, but maybe not the LogitsProcessor objects.

        LogitsProcessor objects may contain an arbitrary, nontrivial amount of
        data that is expensive to copy. However, if not copied, the processor
        needs to support parallel decoding for multiple sequences
        See https://github.com/vllm-project/vllm/issues/3087
        """

        logit_processor_refs = None if self.logits_processors is None else {
            id(lp): lp.clone() if hasattr(lp, 'clone') else lp
            for lp in self.logits_processors
        }
        return copy.deepcopy(self, memo=logit_processor_refs)

    def __repr__(self) -> str:
        return (
            f"SamplingParams(n={self.n}, "
            f"presence_penalty={self.presence_penalty}, "
            f"frequency_penalty={self.frequency_penalty}, "
            f"repetition_penalty={self.repetition_penalty}, "
            f"temperature={self.temperature}, "
            f"top_p={self.top_p}, "
            f"top_k={self.top_k}, "
            f"min_p={self.min_p}, "
            f"seed={self.seed}, "
            f"stop={self.stop}, "
            f"stop_token_ids={self.stop_token_ids}, "
            f"bad_words={self.bad_words}, "
            f"include_stop_str_in_output={self.include_stop_str_in_output}, "
            f"ignore_eos={self.ignore_eos}, "
            f"max_tokens={self.max_tokens}, "
            f"min_tokens={self.min_tokens}, "
            f"logprobs={self.logprobs}, "
            f"prompt_logprobs={self.prompt_logprobs}, "
            f"skip_special_tokens={self.skip_special_tokens}, "
            "spaces_between_special_tokens="
            f"{self.spaces_between_special_tokens}, "
            f"truncate_prompt_tokens={self.truncate_prompt_tokens}, "
            f"guided_decoding={self.guided_decoding}, "
            f"kv_transfer_params={self.kv_transfer_params})")


class BeamSearchParams(
        msgspec.Struct,
        omit_defaults=True,  # type: ignore[call-arg]
        # required for @cached_property.
        dict=True):  # type: ignore[call-arg]
    """Beam search parameters for text generation."""
    beam_width: int
    max_tokens: int
    ignore_eos: bool = False
    temperature: float = 0.0
    length_penalty: float = 1.0
    include_stop_str_in_output: bool = False<|MERGE_RESOLUTION|>--- conflicted
+++ resolved
@@ -263,14 +263,9 @@
                                                    msgspec.Meta(ge=1)]] = None,
         output_kind: RequestOutputKind = RequestOutputKind.CUMULATIVE,
         guided_decoding: Optional[GuidedDecodingParams] = None,
-<<<<<<< HEAD
-        logit_bias: Optional[Union[Dict[int, float], Dict[str, float]]] = None,
-        allowed_token_ids: Optional[List[int]] = None,
-        kv_transfer_params: Optional[KVTransferParams] = None,
-=======
         logit_bias: Optional[Union[dict[int, float], dict[str, float]]] = None,
         allowed_token_ids: Optional[list[int]] = None,
->>>>>>> 09e56f92
+        kv_transfer_params: Optional[KVTransferParams] = None,
     ) -> "SamplingParams":
         if logit_bias is not None:
             # Convert token_id to integer
